--- conflicted
+++ resolved
@@ -445,24 +445,6 @@
 
         return inputs, outputs
 
-<<<<<<< HEAD
-##COmmenting next one as it does not work with Monopile
-##    def provideJ(self):
-##
-##        n = len(self.z_node)
-##        m = len(self.z)
-##        # n2 = len(self.z_reinforced)
-##
-##        dzn = hstack([self.z_node/self.towerHeight, self.dznode_dz, np.zeros((n, 2*m))])
-##        ddn = hstack([np.zeros(n), self.ddnode_dz, self.ddnode_dd, np.zeros((n, m))])
-##        dtn = hstack([np.zeros(n), self.dtnode_dz, np.zeros((n, m)), self.dtnode_dt])
-##        # dzr = hstack([self.z_reinforced/self.towerHeight, self.dzr_dz, np.zeros((n2, 2*m))])
-##
-##        J = np.vstack([dzn, ddn, dtn])
-##
-##        return J
-=======
-
     def provideJ(self):
 
         n = len(self.z_node_save)
@@ -492,7 +474,6 @@
         J = np.vstack([dzn, ddn, dtn])
 
         return J
->>>>>>> 64fd4bdb
 
 
 class GeometricConstraints(Component):
